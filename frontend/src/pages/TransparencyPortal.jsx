import React, { useState, useEffect } from 'react'
import { motion, AnimatePresence } from 'framer-motion'
import { 
  BarChart3, 
  Activity,
  DollarSign,
  Users,
  TrendingUp,
  MapPin,
  Search,
  Download,
  ExternalLink
} from 'lucide-react'
import Card from '../components/UI/Card'
import Button from '../components/UI/Button'
import LoadingSpinner from '../components/UI/LoadingSpinner'
import RealTimeStats from '../components/Charts/RealTimeStats'
import DonationChart from '../components/Charts/DonationChart'
import ImpactMetrics from '../components/Charts/ImpactMetrics'
import GeographicDistribution from '../components/Charts/GeographicDistribution'
<<<<<<< HEAD
import RealTimeMonitor from '../components/DisasterRelief/RealTimeMonitor'
import Layout from '../components/Layout/Layout'
=======
>>>>>>> 3d9bad12

const TransparencyPortal = () => {
  const [activeView, setActiveView] = useState('overview')
  const [loading, setLoading] = useState(true)
  const [transactions, setTransactions] = useState([])
  const [searchTerm, setSearchTerm] = useState('')
  const [filterType, setFilterType] = useState('all')

  // Ongoing disaster event mock
  const ongoingEvent = {
    id: 'event1',
    name: 'Turkey Earthquake Relief',
    description: 'A devastating earthquake has struck Turkey. Immediate relief is needed for affected families. Your donation can provide food, shelter, and medical aid.',
    status: 'Ongoing',
    goal: 50000,
    raised: 18500,
    image: 'https://images.unsplash.com/photo-1506744038136-46273834b3fb?auto=format&fit=crop&w=800&q=80',
    cta: 'Donate Now'
  }

  useEffect(() => {
    loadTransparencyData()
  }, [])

  const loadTransparencyData = async () => {
    // Simulate loading
    await new Promise(resolve => setTimeout(resolve, 1000))
    // Mock transaction data
    const mockTransactions = [
      {
        id: '1',
        hash: '0x1234567890abcdef1234567890abcdef12345678',
        type: 'donation',
        amount: 1500,
        from: '0x742d35Cc6634C0532925a3b8D',
        to: 'Turkey Earthquake Relief',
        timestamp: new Date(Date.now() - 120000),
        status: 'confirmed',
        block: 15234567
      },
      {
        id: '2',
        hash: '0x2345678901bcdef12345678901cdef1234567890',
        type: 'distribution',
        amount: 750,
        from: 'Emergency Relief Fund',
        to: 'Local Food Bank',
        timestamp: new Date(Date.now() - 300000),
        status: 'confirmed',
        block: 15234560
      }
    ]
    setTransactions(mockTransactions)
    setLoading(false)
  }

  const views = [
    { id: 'overview', name: 'Overview', icon: BarChart3 },
    { id: 'analytics', name: 'Analytics', icon: TrendingUp },
    { id: 'transactions', name: 'Transactions', icon: Activity },
    { id: 'impact', name: 'Impact', icon: Users },
    { id: 'geographic', name: 'Geographic', icon: MapPin }
  ]

  const ViewButton = ({ view, active, onClick }) => {
    const Icon = view.icon
    return (
      <button
        onClick={() => onClick(view.id)}
        className={`flex items-center px-4 py-2 rounded-lg font-medium transition-all duration-200 ${
          active
            ? 'bg-red-500 text-white shadow-md'
            : 'text-gray-600 hover:text-red-700 hover:bg-red-100'
        }`}
      >
        <Icon className="w-5 h-5 mr-2" />
        {view.name}
      </button>
    )
  }

  const TransactionRow = ({ transaction }) => (
    <motion.div
      initial={{ opacity: 0, y: 10 }}
      animate={{ opacity: 1, y: 0 }}
      className="grid grid-cols-6 gap-4 p-4 border-b border-gray-100 hover:bg-gray-50"
    >
      <div className="font-mono text-sm text-blue-600 truncate">
        <a 
          href={`https://snowtrace.io/tx/${transaction.hash}`}
          target="_blank"
          rel="noopener noreferrer"
          className="flex items-center hover:underline"
        >
          {transaction.hash.substring(0, 12)}...
          <ExternalLink className="w-3 h-3 ml-1" />
        </a>
      </div>
      <div className={`inline-flex items-center px-2 py-1 rounded-full text-xs font-medium ${
        transaction.type === 'donation' 
          ? 'bg-green-100 text-green-800'
          : transaction.type === 'distribution'
          ? 'bg-blue-100 text-blue-800'
          : 'bg-purple-100 text-purple-800'
      }`}>
        {transaction.type}
      </div>
      <div className="font-medium">${transaction.amount.toLocaleString()}</div>
      <div className="text-sm text-gray-600 truncate">{transaction.from}</div>
      <div className="text-sm text-gray-600 truncate">{transaction.to}</div>
      <div className="text-sm text-gray-500">
        {transaction.timestamp.toLocaleTimeString()}
      </div>
    </motion.div>
  )

  if (loading) {
    return (
      <div className="min-h-screen bg-gray-50">
        <div className="flex items-center justify-center min-h-screen">
          <LoadingSpinner size="lg" text="Loading transparency data..." />
        </div>
      </div>
    )
  }

  return (
    <div className="min-h-screen bg-gray-50">
      <div className="px-4 py-8 mx-auto max-w-7xl sm:px-6 lg:px-8">
        {/* Ongoing Disaster Event Section */}
        <div className="mb-10">
          <Card className="flex flex-col md:flex-row items-center p-6 bg-white shadow-lg border border-red-100">
            <img src={ongoingEvent.image} alt={ongoingEvent.name} className="w-full md:w-64 h-48 object-cover rounded-lg mb-4 md:mb-0 md:mr-8" />
            <div className="flex-1">
              <h2 className="text-2xl font-bold text-red-700 mb-2">{ongoingEvent.name} <span className="ml-2 px-3 py-1 text-xs bg-red-100 text-red-800 rounded-full">{ongoingEvent.status}</span></h2>
              <p className="mb-4 text-gray-700">{ongoingEvent.description}</p>
              <div className="flex items-center mb-4">
                <div className="w-full bg-gray-200 rounded-full h-3 mr-4">
                  <div className="bg-red-500 h-3 rounded-full" style={{ width: `${(ongoingEvent.raised / ongoingEvent.goal) * 100}%` }}></div>
                </div>
<<<<<<< HEAD
                <span className="text-sm font-medium text-red-700">${ongoingEvent.raised.toLocaleString()} raised of ${ongoingEvent.goal.toLocaleString()} goal</span>
=======
                <Button variant="outline">
                  <Download className="w-4 h-4 mr-2" />
                  Export Data
                </Button>
>>>>>>> 3d9bad12
              </div>
              <Button variant="solid" className="bg-red-600 hover:bg-red-700 text-white px-6 py-2 rounded-lg shadow" onClick={() => window.scrollTo({ top: document.body.scrollHeight, behavior: 'smooth' })}>
                {ongoingEvent.cta}
              </Button>
            </div>
          </Card>
        </div>
        {/* Header */}
        <div className="mb-8">
          <div className="flex items-center justify-between">
            <div>
              <h1 className="mb-2 text-3xl font-bold text-gray-900">
                Transparency Portal
              </h1>
              <p className="text-gray-600">
                Complete transparency of all donations and relief fund distribution
              </p>
            </div>
            <div className="flex items-center space-x-4">
              <div className="flex items-center space-x-2 text-sm text-gray-600">
                <div className="w-2 h-2 bg-red-500 rounded-full animate-pulse"></div>
                <span>Live Updates</span>
              </div>
              <Button variant="outline" icon={Download} className="border-red-500 text-red-600 hover:bg-red-100 hover:text-red-700">
                Export Data
              </Button>
            </div>
          </div>
        </div>
        {/* Navigation */}
        <div className="mb-8">
          <div className="flex space-x-2 overflow-x-auto">
            {views.map((view) => (
              <ViewButton
                key={view.id}
                view={view}
                active={activeView === view.id}
                onClick={setActiveView}
              />
            ))}
          </div>
        </div>
        {/* Content */}
        <AnimatePresence mode="wait">
          <motion.div
            key={activeView}
            initial={{ opacity: 0, y: 20 }}
            animate={{ opacity: 1, y: 0 }}
            exit={{ opacity: 0, y: -20 }}
            transition={{ duration: 0.3 }}
          >
            {activeView === 'overview' && (
              <div className="space-y-8">
                <RealTimeStats />
                {/* Quick Stats */}
                <div className="grid grid-cols-1 gap-6 md:grid-cols-2 lg:grid-cols-4">
                  <Card className="p-6">
                    <div className="flex items-center">
                      <div className="p-3 bg-red-100 rounded-lg">
                        <DollarSign className="w-6 h-6 text-red-600" />
                      </div>
                      <div className="ml-4">
                        <div className="text-2xl font-bold text-gray-900">$2.5M</div>
                        <div className="text-sm text-gray-600">Total Donations</div>
                      </div>
                    </div>
                  </Card>
                  <Card className="p-6">
                    <div className="flex items-center">
                      <div className="p-3 bg-blue-100 rounded-lg">
                        <Users className="w-6 h-6 text-blue-600" />
                      </div>
                      <div className="ml-4">
                        <div className="text-2xl font-bold text-gray-900">45,230</div>
                        <div className="text-sm text-gray-600">Beneficiaries</div>
                      </div>
                    </div>
                  </Card>
                  <Card className="p-6">
                    <div className="flex items-center">
                      <div className="p-3 bg-purple-100 rounded-lg">
                        <Activity className="w-6 h-6 text-purple-600" />
                      </div>
                      <div className="ml-4">
                        <div className="text-2xl font-bold text-gray-900">12,547</div>
                        <div className="text-sm text-gray-600">Transactions</div>
                      </div>
                    </div>
                  </Card>
                  <Card className="p-6">
                    <div className="flex items-center">
                      <div className="p-3 bg-orange-100 rounded-lg">
                        <TrendingUp className="w-6 h-6 text-orange-600" />
                      </div>
                      <div className="ml-4">
                        <div className="text-2xl font-bold text-gray-900">98.7%</div>
                        <div className="text-sm text-gray-600">Efficiency</div>
                      </div>
                    </div>
                  </Card>
                </div>
              </div>
            )}
            {activeView === 'analytics' && (
              <div className="space-y-8">
                <DonationChart />
                <RealTimeStats />
              </div>
            )}
            {activeView === 'transactions' && (
              <Card>
                <div className="p-6">
                  <div className="flex items-center justify-between mb-6">
                    <h3 className="text-lg font-semibold text-gray-900">
                      Transaction History
                    </h3>
                    <div className="flex items-center space-x-4">
                      <div className="relative">
                        <Search className="absolute w-4 h-4 text-gray-400 transform -translate-y-1/2 left-3 top-1/2" />
                        <input
                          type="text"
                          placeholder="Search transactions..."
                          value={searchTerm}
                          onChange={(e) => setSearchTerm(e.target.value)}
                          className="py-2 pl-10 pr-4 border border-gray-300 rounded-lg focus:ring-2 focus:ring-green-500 focus:border-transparent"
                        />
                      </div>
                      <select
                        value={filterType}
                        onChange={(e) => setFilterType(e.target.value)}
                        className="px-3 py-2 border border-gray-300 rounded-lg focus:ring-2 focus:ring-green-500 focus:border-transparent"
                      >
                        <option value="all">All Types</option>
                        <option value="donation">Donations</option>
                        <option value="distribution">Distributions</option>
                        <option value="verification">Verifications</option>
                      </select>
                    </div>
                  </div>
                  {/* Transaction Table Header */}
                  <div className="grid grid-cols-6 gap-4 p-4 text-sm font-medium text-gray-600 border-b bg-gray-50">
                    <div>Transaction Hash</div>
                    <div>Type</div>
                    <div>Amount</div>
                    <div>From</div>
                    <div>To</div>
                    <div>Time</div>
                  </div>
                  {/* Transaction Rows */}
                  <div className="overflow-y-auto max-h-96">
                    {transactions.map((transaction) => (
                      <TransactionRow key={transaction.id} transaction={transaction} />
                    ))}
                  </div>
                </div>
              </Card>
            )}
            {activeView === 'impact' && (
              <ImpactMetrics />
            )}
            {activeView === 'geographic' && (
              <GeographicDistribution />
            )}
          </motion.div>
        </AnimatePresence>
      </div>
    </div>
  )
}

export default TransparencyPortal<|MERGE_RESOLUTION|>--- conflicted
+++ resolved
@@ -18,11 +18,8 @@
 import DonationChart from '../components/Charts/DonationChart'
 import ImpactMetrics from '../components/Charts/ImpactMetrics'
 import GeographicDistribution from '../components/Charts/GeographicDistribution'
-<<<<<<< HEAD
 import RealTimeMonitor from '../components/DisasterRelief/RealTimeMonitor'
 import Layout from '../components/Layout/Layout'
-=======
->>>>>>> 3d9bad12
 
 const TransparencyPortal = () => {
   const [activeView, setActiveView] = useState('overview')
@@ -163,14 +160,7 @@
                 <div className="w-full bg-gray-200 rounded-full h-3 mr-4">
                   <div className="bg-red-500 h-3 rounded-full" style={{ width: `${(ongoingEvent.raised / ongoingEvent.goal) * 100}%` }}></div>
                 </div>
-<<<<<<< HEAD
                 <span className="text-sm font-medium text-red-700">${ongoingEvent.raised.toLocaleString()} raised of ${ongoingEvent.goal.toLocaleString()} goal</span>
-=======
-                <Button variant="outline">
-                  <Download className="w-4 h-4 mr-2" />
-                  Export Data
-                </Button>
->>>>>>> 3d9bad12
               </div>
               <Button variant="solid" className="bg-red-600 hover:bg-red-700 text-white px-6 py-2 rounded-lg shadow" onClick={() => window.scrollTo({ top: document.body.scrollHeight, behavior: 'smooth' })}>
                 {ongoingEvent.cta}
@@ -178,6 +168,7 @@
             </div>
           </Card>
         </div>
+        
         {/* Header */}
         <div className="mb-8">
           <div className="flex items-center justify-between">
@@ -194,7 +185,8 @@
                 <div className="w-2 h-2 bg-red-500 rounded-full animate-pulse"></div>
                 <span>Live Updates</span>
               </div>
-              <Button variant="outline" icon={Download} className="border-red-500 text-red-600 hover:bg-red-100 hover:text-red-700">
+              <Button variant="outline" className="border-red-500 text-red-600 hover:bg-red-100 hover:text-red-700">
+                <Download className="w-4 h-4 mr-2" />
                 Export Data
               </Button>
             </div>
